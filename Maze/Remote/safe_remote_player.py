--- conflicted
+++ resolved
@@ -20,12 +20,7 @@
 
     player: APIPlayer
     __executor: Executor
-<<<<<<< HEAD
-    __connection: socket.socket
-    __binary_read_channel: IO[bytes]
-=======
     __duplex: Duplex
->>>>>>> 33139417
 
     def __init__(self, player: APIPlayer, executor: Executor, duplex: Duplex):
         """
@@ -36,10 +31,6 @@
         :param duplex: The Duplex associated with the RemotePlayer
         """
         super().__init__(player, executor)
-<<<<<<< HEAD
-        self.__connection = connection
-        self.__binary_read_channel = binary_read_channel
-=======
         self.__executor = executor
         self.__duplex = duplex
 
@@ -56,7 +47,6 @@
         read_channel = ijson.items(duplex.binary_read_channel, "", multiple_values=True)
         api_player = RemotePlayer(name, read_channel, duplex.write_channel)
         return cls(api_player, executor, duplex)
->>>>>>> 33139417
 
     def on_kicked(self) -> None:
         """
@@ -67,9 +57,4 @@
         try:
             self.__duplex.close()
         except OSError:
-<<<<<<< HEAD
-            log.error("Closing failed", exc_info=True)
-        self.__binary_read_channel.close()
-=======
-            log.error("Closing failed", exc_info=True)
->>>>>>> 33139417
+            log.error("Closing failed", exc_info=True)